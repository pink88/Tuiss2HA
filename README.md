--- conflicted
+++ resolved
@@ -1,14 +1,10 @@
 # Tuiss2HA
-<<<<<<< HEAD
 This adds support for Blinds2go Electronic blinds, powered by the Tuiss Smartview platform (if other brands exist they should work, but are untested). These blinds use bluetooth low energy and are controlled through a simple cover interface. As well as control of the blinds position through home assistant, this also includes 3 services.
 1. get_battery_status: can be used to get the battery status (normal or low)
 2. set_blind_position: allows setting decimal precision for the blind over home assistants built in integer position, which allows refined tilt controls. 
 3. get_blind_position: can be used to periodically poll your blinds to get their position, as using the Tuiss app or bluetooth remotes will not automatically update the position of the blind in home assistant due to limitations in the tuiss platform itself.
-=======
-This adds support for Blinds2go Electronic blinds, powered by the Tuiss Smartview platform (if other brands exist they should work, but are untested). These blinds use bluetooth low energy and are controlled through a simple cover interface. As well as control of the blinds position through Home Assistant, this also includes 2 services. 1 service can be used to get the battery status (normal or low). The other can be used to periodically poll your blinds to get their position, as using the Tuiss app or bluetooth remotes will not automatically update the position of the blind in Home Assistant due to limitations in the Tuiss platform itself.
 
 Note: This integration only controls blinds using BLE (bluetooth low energy), it will not control blinds that also or only support RF control.
->>>>>>> 667bceab
 
 
 ## Before Integration to Home Assistant ##
